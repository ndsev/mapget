include(FetchContent)

if (MAPGET_WITH_ROCKSDB AND (MAPGET_WITH_SERVICE OR MAPGET_WITH_HTTPLIB OR MAPGET_ENABLE_TESTING))
  set(WANTS_ROCKSDB YES)
else()
  set(WANTS_ROCKSDB NO)
endif()

if (NOT TARGET glm::glm)
  FetchContent_Declare(glm
    GIT_REPOSITORY "https://github.com/g-truc/glm.git"
    GIT_TAG        "1.0.1"
    GIT_SHALLOW    ON)
  FetchContent_MakeAvailable(glm)
endif()

if (NOT TARGET fmt::fmt)
  FetchContent_Declare(fmt
    GIT_REPOSITORY "https://github.com/fmtlib/fmt.git"
    GIT_TAG        "11.1.3"
    GIT_SHALLOW    ON
    CMAKE_ARGS     -DFMT_HEADER_ONLY=OFF)
  FetchContent_MakeAvailable(fmt)
endif()

if (NOT TARGET spdlog::spdlog)
  set (SPDLOG_FMT_EXTERNAL ON)
  FetchContent_Declare(spdlog
    GIT_REPOSITORY "https://github.com/gabime/spdlog.git"
    GIT_TAG        "v1.x"
    GIT_SHALLOW    ON)
  FetchContent_MakeAvailable(spdlog)
endif()

if (NOT TARGET Bitsery::bitsery)
  FetchContent_Declare(bitsery
    GIT_REPOSITORY "https://github.com/fraillt/bitsery.git"
    GIT_TAG        "v5.2.4"
    GIT_SHALLOW    ON)
  FetchContent_MakeAvailable(bitsery)
endif()

if (NOT TARGET httplib::httplib)
  FetchContent_Declare(cpp-httplib
    GIT_REPOSITORY "https://github.com/yhirose/cpp-httplib.git"
    GIT_TAG        "v0.15.3"
    GIT_SHALLOW    ON)
endif()

if (NOT TARGET yaml-cpp::yaml-cpp)
  FetchContent_Declare(yaml-cpp
    GIT_REPOSITORY "https://github.com/jbeder/yaml-cpp.git"
    GIT_TAG        "0.8.0"
    GIT_SHALLOW    ON)
endif()

if (NOT TARGET CLI11::CLI11)
  FetchContent_Declare(cli11
    GIT_REPOSITORY "https://github.com/CLIUtils/CLI11"
    GIT_TAG        "v2.3.2"
    GIT_SHALLOW    ON)
endif()

if (NOT TARGET nlohmann_json_schema_validator)
  FetchContent_Declare(nlohmann_json_schema_validator
    GIT_REPOSITORY "https://github.com/pboettch/json-schema-validator"
    GIT_TAG        "2.3.0"
    GIT_SHALLOW    ON)
endif()

if (NOT TARGET picosha2::picosha2)
  FetchContent_Declare(picosha2
    GIT_REPOSITORY "https://github.com/okdshin/PicoSHA2"
    GIT_TAG        "v1.0.1"
    GIT_SHALLOW    ON)
endif()

if (MAPGET_WITH_WHEEL AND NOT TARGET pybind11)
  FetchContent_Declare(pybind11
    GIT_REPOSITORY "https://github.com/pybind/pybind11.git"
    GIT_TAG        "v2.13.6"
    GIT_SHALLOW    ON)
  FetchContent_MakeAvailable(pybind11)
endif()

if (WANTS_ROCKSDB AND NOT TARGET rocksdb)
  block()
    set(WITH_GFLAGS NO CACHE BOOL "rocksdb without gflags")
    set(WITH_TESTS NO CACHE BOOL "rocksdb without tests")
    set(WITH_BENCHMARK_TOOLS NO CACHE BOOL "rocksdb without benchmarking")
    set(BENCHMARK_ENABLE_GTEST_TESTS NO CACHE BOOL "rocksdb without gtest")
    set(WITH_TOOLS NO CACHE BOOL "rocksdb without tools")
    if (CMAKE_CXX_COMPILER_ID STREQUAL "GNU")
      # Due to a problem compiling rocksdb on GCC 14.1.1 we need to disable
      # deprecated declaration errors
      set(CMAKE_CXX_FLAGS "${CMAKE_CXX_FLAGS} -Wno-deprecated-declarations")
    endif()
    set(FAIL_ON_WARNINGS YES CACHE BOOL "rocksdb warnings are ok")
    FetchContent_Declare(RocksDB
      GIT_REPOSITORY "https://github.com/facebook/rocksdb.git"
      GIT_TAG        "v9.1.0"
      GIT_SHALLOW    OFF)
    FetchContent_MakeAvailable(RocksDB)
    add_library(RocksDB::rocksdb ALIAS rocksdb)
  endblock()
endif()

if (MAPGET_WITH_WHEEL OR MAPGET_WITH_HTTPLIB OR MAPGET_ENABLE_TESTING)
  if (NOT TARGET httplib::httplib)
    FetchContent_MakeAvailable(cpp-httplib)
  endif()
  if (NOT TARGET yaml-cpp::yaml-cpp)
    FetchContent_MakeAvailable(yaml-cpp)
  endif()
  if (NOT TARGET CLI11::CLI11)
    FetchContent_MakeAvailable(cli11)
  endif()
  if (NOT TARGET nlohmann_json_schema_validator)
    FetchContent_MakeAvailable(nlohmann_json_schema_validator)
  endif()
  if (NOT TARGET picosha2::picosha2)
    FetchContent_MakeAvailable(picosha2)
    add_library(picosha2::picosha2 ALIAS picosha2)
  endif()
endif()

# Using option CPPHTTPLIB_USE_POLL to bypass hardcoded file descriptor limit on linux.
# FD_SETSIZE is fixed to 1024 on linux, which is also used for sockets. Once an
# application has opened more than 1024 files, cpp-httplib cannot respond to requests
# anymore, even if some files are closed inbetween.
# For details, see https://github.com/yhirose/cpp-httplib/issues/215
FetchContent_GetProperties(cpp-httplib)
if (cpp_httplib_POPULATED)
  find_package(OpenSSL REQUIRED)
  target_compile_definitions(cpp-httplib
    INTERFACE
      CPPHTTPLIB_OPENSSL_SUPPORT
      CPPHTTPLIB_USE_POLL)
  target_link_libraries(cpp-httplib INTERFACE OpenSSL::SSL)
endif()

if (NOT TARGET simfil)
  set(SIMFIL_WITH_MODEL_JSON YES CACHE BOOL "Simfil with JSON support")
  set(SIMFIL_SHARED          NO  CACHE BOOL "Simfil as static library")
  FetchContent_Declare(simfil
    GIT_REPOSITORY "https://github.com/Klebert-Engineering/simfil.git"
    # TODO: We want to have the simfil diagnostics feature, there is
    #       not yet an official release containing it -> activate main branch
<<<<<<< HEAD
    GIT_TAG        "v0.4.0"
    GIT_SHALLOW    ON)
=======
    GIT_TAG        "c280e45"
    GIT_SHALLOW    OFF)
>>>>>>> 530869bd
  FetchContent_MakeAvailable(simfil)
endif()

if (MAPGET_WITH_WHEEL AND NOT TARGET python-cmake-wheel)
  FetchContent_Declare(python-cmake-wheel
    GIT_REPOSITORY "https://github.com/klebert-engineering/python-cmake-wheel.git"
    GIT_TAG        "v0.9.0"
    GIT_SHALLOW    ON)
  FetchContent_MakeAvailable(python-cmake-wheel)
endif()

if (NOT TARGET tiny-process-library)
  set(BUILD_TESTING OFF CACHE BOOL "" FORCE)
  FetchContent_Declare(tiny-process-library
    GIT_REPOSITORY "https://gitlab.com/eidheim/tiny-process-library"
    GIT_TAG        "v2.0.4"
    GIT_SHALLOW    ON)
  FetchContent_MakeAvailable(tiny-process-library)
endif()<|MERGE_RESOLUTION|>--- conflicted
+++ resolved
@@ -146,13 +146,8 @@
     GIT_REPOSITORY "https://github.com/Klebert-Engineering/simfil.git"
     # TODO: We want to have the simfil diagnostics feature, there is
     #       not yet an official release containing it -> activate main branch
-<<<<<<< HEAD
     GIT_TAG        "v0.4.0"
     GIT_SHALLOW    ON)
-=======
-    GIT_TAG        "c280e45"
-    GIT_SHALLOW    OFF)
->>>>>>> 530869bd
   FetchContent_MakeAvailable(simfil)
 endif()
 

include(FetchContent)

if (MAPGET_WITH_SERVICE OR MAPGET_WITH_HTTPLIB OR MAPGET_ENABLE_TESTING)
  set(WANTS_ROCKSDB YES)
else()
  set(WANTS_ROCKSDB NO)
endif()

if (MAPGET_CONAN)
  find_package(spdlog        CONFIG REQUIRED)
  find_package(Bitsery       CONFIG REQUIRED)
<<<<<<< HEAD
=======
  # See todo below
  # find_package(simfil        CONFIG REQUIRED)
>>>>>>> cf7874e6
  find_package(nlohmann_json CONFIG REQUIRED)
  find_package(glm           CONFIG REQUIRED)
  if (MAPGET_WITH_HTTPLIB)
    find_package(httplib     CONFIG REQUIRED)
    find_package(yaml-cpp    CONFIG REQUIRED)
    find_package(CLI11       CONFIG REQUIRED)
    find_package(nlohmann_json_schema_validator CONFIG REQUIRED)
    find_package(picosha2    CONFIG REQUIRED)
  endif()
  if (MAPGET_WITH_WHEEL)
    find_package(pybind11    CONFIG REQUIRED)
  endif()
  if (WANTS_ROCKSDB)
    find_package(RocksDB     CONFIG REQUIRED)
  endif()
else()
  FetchContent_Declare(glm
    GIT_REPOSITORY "https://github.com/g-truc/glm.git"
    GIT_TAG        "1.0.1"
    GIT_SHALLOW    ON)
  FetchContent_MakeAvailable(glm)

  FetchContent_Declare(fmt
    GIT_REPOSITORY "https://github.com/fmtlib/fmt.git"
    GIT_TAG        "11.1.4"
    GIT_SHALLOW    ON)
  FetchContent_MakeAvailable(fmt)

  set (SPDLOG_FMT_EXTERNAL ON)
  FetchContent_Declare(spdlog
    GIT_REPOSITORY "https://github.com/gabime/spdlog.git"
    GIT_TAG        "v1.15.1"
    GIT_SHALLOW    ON)
  FetchContent_MakeAvailable(spdlog)

  FetchContent_Declare(bitsery
    GIT_REPOSITORY "https://github.com/fraillt/bitsery.git"
    GIT_TAG        "v5.2.4"
    GIT_SHALLOW    ON)
  FetchContent_MakeAvailable(bitsery)

  FetchContent_Declare(cpp-httplib
    GIT_REPOSITORY "https://github.com/yhirose/cpp-httplib.git"
    GIT_TAG        "v0.15.3"
    GIT_SHALLOW    ON)

  FetchContent_Declare(yaml-cpp
    GIT_REPOSITORY "https://github.com/jbeder/yaml-cpp.git"
    GIT_TAG        "0.8.0"
    GIT_SHALLOW    ON)

  FetchContent_Declare(cli11
    GIT_REPOSITORY "https://github.com/CLIUtils/CLI11"
    GIT_TAG        "v2.3.2"
    GIT_SHALLOW    ON)

  FetchContent_Declare(nlohmann_json_schema_validator
    GIT_REPOSITORY "https://github.com/pboettch/json-schema-validator"
    GIT_TAG        "2.3.0"
    GIT_SHALLOW    ON)

  FetchContent_Declare(picosha2
    GIT_REPOSITORY "https://github.com/okdshin/PicoSHA2"
    GIT_TAG        "27fcf6979298949e8a462e16d09a0351c18fcaf2"
    GIT_SHALLOW    ON)

  if (MAPGET_WITH_WHEEL AND NOT TARGET pybind11)
    FetchContent_Declare(pybind11
      GIT_REPOSITORY "https://github.com/pybind/pybind11.git"
      GIT_TAG        "v2.11.1"
      GIT_SHALLOW    ON)
    FetchContent_MakeAvailable(pybind11)
  endif()

  if (WANTS_ROCKSDB AND NOT TARGET rocksdb)
    block()
      set(WITH_GFLAGS NO CACHE BOOL "rocksdb without gflags")
      set(WITH_TESTS NO CACHE BOOL "rocksdb without tests")
      set(WITH_BENCHMARK_TOOLS NO CACHE BOOL "rocksdb without benchmarking")
      set(BENCHMARK_ENABLE_GTEST_TESTS NO CACHE BOOL "rocksdb without gtest")
      set(WITH_TOOLS NO CACHE BOOL "rocksdb without tools")
      if (CMAKE_CXX_COMPILER_ID STREQUAL "GNU")
        # Due to a problem compiling rocksdb on GCC 14.1.1 we need to disable
        # deprecated declaration errors
        set(CMAKE_CXX_FLAGS "${CMAKE_CXX_FLAGS} -Wno-deprecated-declarations")
      endif()
      set(FAIL_ON_WARNINGS YES CACHE BOOL "rocksdb warnings are ok")
      FetchContent_Declare(RocksDB
        GIT_REPOSITORY "https://github.com/facebook/rocksdb.git"
        GIT_TAG        "v9.1.0"
        GIT_SHALLOW    OFF)
      FetchContent_MakeAvailable(RocksDB)
      add_library(RocksDB::rocksdb ALIAS rocksdb)
    endblock()
  endif()
endif()

<<<<<<< HEAD
=======
# TODO: Temporarily disable fetching simfil via Conan to enable faster iterations.
# Since mapget is the only project utilizing simfil, we should discuss the best approach moving forward.
# Options include fully transitioning to FetchContent for simfil and eliminating Conan support,
# or potentially integrating simfil's sources directly into mapget.
if (NOT TARGET simfil)
  set(SIMFIL_WITH_MODEL_JSON YES CACHE BOOL "Simfil with JSON support")
  set(SIMFIL_SHARED          NO  CACHE BOOL "Simfil as static library")
  FetchContent_Declare(simfil
    GIT_REPOSITORY "https://github.com/Klebert-Engineering/simfil.git"
    GIT_TAG        "v0.3.5"
    GIT_SHALLOW    ON)
  FetchContent_MakeAvailable(simfil)
endif()

if (NOT MAPGET_CONAN)
>>>>>>> cf7874e6
  if (MAPGET_WITH_WHEEL OR MAPGET_WITH_HTTPLIB OR MAPGET_ENABLE_TESTING)
    FetchContent_MakeAvailable(cpp-httplib yaml-cpp cli11 nlohmann_json_schema_validator picosha2)
    add_library(picosha2::picosha2 ALIAS picosha2)
  endif()

  FetchContent_GetProperties(cpp-httplib)
  if (cpp_httplib_POPULATED)
    find_package(OpenSSL REQUIRED)
    target_compile_definitions(cpp-httplib
      INTERFACE
        CPPHTTPLIB_OPENSSL_SUPPORT)
    target_link_libraries(cpp-httplib INTERFACE OpenSSL::SSL)
  endif()
endif()

if (NOT TARGET simfil)
  set(SIMFIL_WITH_MODEL_JSON YES CACHE BOOL "Simfil with JSON support")
  set(SIMFIL_SHARED          NO  CACHE BOOL "Simfil as static library")
  FetchContent_Declare(simfil
    GIT_REPOSITORY "https://github.com/Klebert-Engineering/simfil.git"
    GIT_TAG        "v0.3.5"
    GIT_SHALLOW    ON)
  FetchContent_MakeAvailable(simfil)
endif()

if (MAPGET_WITH_WHEEL)
  FetchContent_Declare(python-cmake-wheel
    GIT_REPOSITORY "https://github.com/klebert-engineering/python-cmake-wheel.git"
    GIT_TAG        "v0.9.0"
    GIT_SHALLOW    ON)
  FetchContent_MakeAvailable(python-cmake-wheel)
endif()

set(BUILD_TESTING OFF CACHE BOOL "" FORCE)
FetchContent_Declare(tiny-process-library
  GIT_REPOSITORY "https://gitlab.com/eidheim/tiny-process-library"
  GIT_TAG        "v2.0.4"
  GIT_SHALLOW    ON)
FetchContent_MakeAvailable(tiny-process-library)<|MERGE_RESOLUTION|>--- conflicted
+++ resolved
@@ -9,11 +9,8 @@
 if (MAPGET_CONAN)
   find_package(spdlog        CONFIG REQUIRED)
   find_package(Bitsery       CONFIG REQUIRED)
-<<<<<<< HEAD
-=======
   # See todo below
   # find_package(simfil        CONFIG REQUIRED)
->>>>>>> cf7874e6
   find_package(nlohmann_json CONFIG REQUIRED)
   find_package(glm           CONFIG REQUIRED)
   if (MAPGET_WITH_HTTPLIB)
@@ -111,8 +108,6 @@
   endif()
 endif()
 
-<<<<<<< HEAD
-=======
 # TODO: Temporarily disable fetching simfil via Conan to enable faster iterations.
 # Since mapget is the only project utilizing simfil, we should discuss the best approach moving forward.
 # Options include fully transitioning to FetchContent for simfil and eliminating Conan support,
@@ -128,7 +123,6 @@
 endif()
 
 if (NOT MAPGET_CONAN)
->>>>>>> cf7874e6
   if (MAPGET_WITH_WHEEL OR MAPGET_WITH_HTTPLIB OR MAPGET_ENABLE_TESTING)
     FetchContent_MakeAvailable(cpp-httplib yaml-cpp cli11 nlohmann_json_schema_validator picosha2)
     add_library(picosha2::picosha2 ALIAS picosha2)
